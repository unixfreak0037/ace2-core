# vim: ts=4:sw=4:et:cc=120

import datetime
import hashlib
import io
import json
import os
import os.path

from typing import Union, Iterator, AsyncGenerator

from ace.data_model import ContentMetadata, CustomJSONEncoder
from ace.logging import get_logger
from ace.system.database.schema import Storage, StorageRootTracking
from ace.system.database.storage import DatabaseStorageInterface

CONFIG_DB_FILE_STORAGE_ROOT = "/ace/core/storage/path"


class LocalStorageInterface(DatabaseStorageInterface):
    """Storage interface that stores files in the local file system."""

    async def get_storage_root(self):
        """Returns the full path to the storage root directory."""
        return await self.get_config_value(CONFIG_DB_FILE_STORAGE_ROOT, self.storage_root, "ACE_STORAGE_ROOT")

    async def get_file_path(self, sha256: str) -> str:
        """Returns the local path that should be used to store the file with the given sha256 hash."""
        assert isinstance(sha256, str) and sha256
        return os.path.join(await self.get_storage_root(), sha256[0:3], sha256)

    async def initialize_file_path(self, sha256: str) -> str:
        """Initializes a file path for storage of a file. Returns the full path to the target file."""
        assert isinstance(sha256, str) and sha256
        sub_dir = os.path.join(await self.get_storage_root(), sha256[0:3])
        if not os.path.isdir(sub_dir):
            os.mkdir(sub_dir)

        return os.path.join(sub_dir, sha256)

    #
    # XXX avoid loading file into memory
    #

    async def i_store_content(self, content: Union[bytes, str, io.IOBase], meta: ContentMetadata) -> str:
        if isinstance(content, str):
            data = content.encode()
        elif isinstance(content, io.IOBase):
            # TODO calculate sha2 as we go
            data = io.BytesIO()
            while True:
                _buffer = content.read(io.DEFAULT_BUFFER_SIZE)
                if not _buffer:
                    break

                data.write(_buffer)

            data = data.getvalue()
        elif isinstance(content, bytes):
            data = content
        else:
            raise TypeError(f"unsupported content type {type(content)}")

        m = hashlib.sha256()
        m.update(data)
        sha256 = m.hexdigest().lower()

        meta.size = len(data)
        meta.sha256 = sha256

        # generate a file path based on the sha256 hash
        file_path = await self.initialize_file_path(sha256)

        if os.path.exists(file_path):
            get_logger().warning(f"{file_path} already exists")

        # XXX use fcntl here
        with open(file_path, "wb") as fp:
            fp.write(data)

<<<<<<< HEAD
        async with self.get_db() as db:
            await db.merge(
=======
        get_logger().info(f"stored file content {meta.name} {sha256} at {file_path}")

        with self.get_db() as db:
            db.merge(
>>>>>>> 78b8c988
                Storage(
                    sha256=sha256,
                    name=meta.name,
                    size=meta.size,
                    location=file_path,
                    expiration_date=meta.expiration_date,
                    custom=json.dumps(meta.custom, cls=CustomJSONEncoder),
                )
            )
            await db.commit()

        return sha256

    async def i_save_file(self, path, **kwargs) -> Union[str, None]:
        assert isinstance(path, str) and path
        meta = ContentMetadata(name=os.path.basename(path), **kwargs)
        with open(path, "rb") as fp:
            await self.store_content(fp, meta)

        return meta.sha256

    async def i_get_content_bytes(self, sha256: str) -> Union[bytes, None]:
        try:
            with open(await self.get_file_path(sha256), "rb") as fp:
                return fp.read()
        except IOError as e:
            get_logger().debug(f"unable to get content bytes for {sha256}: {e}")
            return None

    async def i_iter_content(self, sha256: str, buffer_size: int) -> Union[AsyncGenerator[bytes, None], None]:
        try:
            with open(await self.get_file_path(sha256), "rb") as fp:
                while True:
                    data = fp.read(buffer_size)
                    if data == b"":
                        break

                    yield data

        except IOError as e:
            get_logger().warning(f"unable to get content stream for {sha256}: {e}")
            yield None

    async def i_load_file(self, sha256: str, path: str) -> Union[ContentMetadata, None]:
        meta = await self.get_content_meta(sha256)
        if meta is None:
            return None

        try:
            # fastest way to "copy" data is to just create a new link to it
            os.link(meta.location, path)
        except IOError:
            # otherwise we have to actually make a copy
            os.copy(meta.location, path)

        return meta

    async def i_delete_content(self, sha256: str) -> bool:
        if not await DatabaseStorageInterface.i_delete_content(self, sha256):
            return False

        file_path = await self.get_file_path(sha256)
        if os.path.exists(file_path):
            os.remove(file_path)

        return True<|MERGE_RESOLUTION|>--- conflicted
+++ resolved
@@ -78,15 +78,10 @@
         with open(file_path, "wb") as fp:
             fp.write(data)
 
-<<<<<<< HEAD
+        get_logger().info(f"stored file content {meta.name} {sha256} at {file_path}")
+
         async with self.get_db() as db:
             await db.merge(
-=======
-        get_logger().info(f"stored file content {meta.name} {sha256} at {file_path}")
-
-        with self.get_db() as db:
-            db.merge(
->>>>>>> 78b8c988
                 Storage(
                     sha256=sha256,
                     name=meta.name,
